--- conflicted
+++ resolved
@@ -18,11 +18,7 @@
 #     http://code.google.com/appengine/docs/python/config/appconfig.html
 #
 # This version number forces folks to deploy with:
-<<<<<<< HEAD
-#     appcfg.py -V <desired_app_version> -A <desired_app_name> /path/to/bundle
-=======
 #     appcfg.py -A <desired_app_id> -V <desired_app_version> /path/to/bundle
->>>>>>> 3dbc9bea
 
 application: invalid-do-not-change-see-comments
 version: invalid-do-not-change-see-comments
@@ -111,10 +107,7 @@
 - url: /check_login_status
   script: handlers.login_handler.app
   login: required
-<<<<<<< HEAD
-=======
-
->>>>>>> 3dbc9bea
+
 - url: /check_gdata_login_status
   script: handlers.login_handler.app
   login: required
