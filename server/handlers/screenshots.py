# Copyright 2011 Google Inc. All Rights Reserved.
#
# Licensed under the Apache License, Version 2.0 (the "License");
# you may not use this file except in compliance with the License.
# You may obtain a copy of the License at
#
#     http://www.apache.org/licenses/LICENSE-2.0
#
# Unless required by applicable law or agreed to in writing, software
# distributed under the License is distributed on an "AS IS" BASIS,
# WITHOUT WARRANTIES OR CONDITIONS OF ANY KIND, either express or implied.
# See the License for the specific language governing permissions and
# limitations under the License.

"""Handles storing and serving screenshots."""

__author__ = 'alexto@google.com (Alexis O. Torres)'

<<<<<<< HEAD
# Disable 'Import not at top of file' lint error.
# pylint: disable-msg=C6204
# Disable 'Statement before imports'
# pylint: disable-msg=C6205
try:
  import auto_import_fixer
except ImportError:
  pass  # This will fail on unittest, ok to pass.

import json
=======
import json
import webapp2
>>>>>>> 580460d9

from handlers import base
from models import screenshots
from utils import screenshots_util


class UploadHandler(base.BaseHandler):
  """Class for handling uploads."""

  def post(self):
    """Handles uploading a new screenshot."""
    # Required params.
    data = self.GetRequiredParameter('screenshot_data')
    source = self.GetRequiredParameter('source')
    project = self.GetRequiredParameter('project')
    # Optional params.
    source_id = self.GetOptionalParameter('source_id', '')
    caption = self.GetOptionalParameter('caption', None)
    details = self.GetOptionalParameter('details', None)
    labels = self.GetOptionalParameter('labels', None)
    if labels:
      # If present, labels is a JSON encoded list of strings,
      # decode it.
      labels = json.loads(labels)

    screenshot = screenshots.Add(data=data, source=source, source_id=source_id,
                                 project=project, caption=caption,
                                 details=details, labels=labels)

    screenshot_id = screenshot.key().id()
    screenshot_url = screenshots_util.RetrievalUrl(
        self.request.url, screenshot_id)
    self.response.out.write(
        json.dumps({'id': screenshot_id, 'url': screenshot_url}))


class GetHandler(base.BaseHandler):
  """Class for handling fetching a screenshot."""

  def get(self):
    """Handles retrieving an existing screenshot."""
    screenshot_id = self.GetRequiredParameter('id')
    screenshot = screenshots.GetById(screenshot_id=screenshot_id)
    if not screenshot:
      self.error(400)
      return

    self.response.headers['Content-Type'] = 'image/png'
    self.response.out.write(screenshot.data)


class SearchHandler(base.BaseHandler):
  """Class for handling searching for a screenshot."""

  def get(self):
    """Handler retrieving a list of screenshots."""
    # Required params.
    source = self.GetRequiredParameter('source')
    # Optional params.
    source_id = self.GetOptionalParameter('source_id', None)
    project = self.GetOptionalParameter('project', None)
    limit = int(self.GetOptionalParameter('max', screenshots.DEFAULT_LIMIT))

    matches = screenshots.GetScreenshots(source=source,
                                         source_id=source_id,
                                         project=project,
                                         limit=limit)
    request_url = self.request.url
    result = [screenshots_util.RetrievalUrl(request_url, curr.key().id())
              for curr in matches]
    self.response.out.write(json.dumps(result))


app = webapp2.WSGIApplication(
    [('/screenshots/upload', UploadHandler),
     ('/screenshots/fetch', GetHandler),
     ('/screenshots/search', SearchHandler)
    ], debug=True)
<|MERGE_RESOLUTION|>--- conflicted
+++ resolved
@@ -16,21 +16,8 @@
 
 __author__ = 'alexto@google.com (Alexis O. Torres)'
 
-<<<<<<< HEAD
-# Disable 'Import not at top of file' lint error.
-# pylint: disable-msg=C6204
-# Disable 'Statement before imports'
-# pylint: disable-msg=C6205
-try:
-  import auto_import_fixer
-except ImportError:
-  pass  # This will fail on unittest, ok to pass.
-
-import json
-=======
 import json
 import webapp2
->>>>>>> 580460d9
 
 from handlers import base
 from models import screenshots
@@ -108,4 +95,4 @@
     [('/screenshots/upload', UploadHandler),
      ('/screenshots/fetch', GetHandler),
      ('/screenshots/search', SearchHandler)
-    ], debug=True)
+    ], debug=True)