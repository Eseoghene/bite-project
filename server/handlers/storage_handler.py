# Copyright 2011 Google Inc. All Rights Reserved.
#
# Licensed under the Apache License, Version 2.0 (the "License");
# you may not use this file except in compliance with the License.
# You may obtain a copy of the License at
#
#     http://www.apache.org/licenses/LICENSE-2.0
#
# Unless required by applicable law or agreed to in writing, software
# distributed under the License is distributed on an "AS IS" BASIS,
# WITHOUT WARRANTIES OR CONDITIONS OF ANY KIND, either express or implied.
# See the License for the specific language governing permissions and
# limitations under the License.

"""Handles storing and retrieving test cases.

Note, an oddity in this implementation is that we don't store
pure test code.  Instead, we store json blobs which are defined
by the client.  This is left over from the old WTF API, but it
would require a complete client rewrite to make it more
explicit.
"""

__author__ = 'michaelwill@google.com (Michael Williamson)'

import logging
import json
<<<<<<< HEAD
=======
import webapp2
>>>>>>> 580460d9

from handlers import base
from models import storage
from models import storage_project
from utils import zip_util


class Error(Exception):
  pass


class DuplicatedNameError(Error):
  """Duplicated name."""


class AddPreexistingDocsMetadata(base.BaseHandler):
  """Legacy handler for adding metadata for tests already in docs.

  This handler should only be used when there already exists
  a test object stored in Google Docs, and the metadata on
  the bite server needs to be synchronized.
  """

  def post(self):
    resource_id = self.GetRequiredParameter('resource_id')
    resource_url = self.GetRequiredParameter('resource_url')
    test_name = self.GetRequiredParameter('test_name')
    project = self.GetRequiredParameter('project')
    wtf_id = self.GetOptionalParameter('wtf_id', '')

    preexisting_metadata = storage.FetchByDocsResourceId(resource_id)
    if preexisting_metadata:
      logging.info('Found a preexisting test with resource_id %s.'
                   ' Not doing anything.',
                   resource_id)
      return

    storage.AddPreexisting(
        project, test_name, resource_url, resource_id, wtf_id)


class GetAllTestNamesAndIds(base.BaseHandler):
  """Handler to retrieve a list of all the test names and their ids."""

  def get(self):
    project_name = self.GetRequiredParameter('project')

    metadatas = storage.FetchByProject(project_name)
    tests = []
    for metadata in metadatas:
      test_data = {
        'test_name': metadata.test_name,
        'test': metadata.test,
        'id': metadata.id
      }
      tests.append(test_data)

    self.response.out.write(json.dumps(tests))


class GetTestAsJson(base.BaseHandler):
  """Returns one test object in a json bundle."""

  def get(self):
    test_id = self.GetRequiredParameter('id')
    test_metadata = storage.FetchById(test_id)
    if not test_metadata:
      logging.info('Test with id %s not found.', test_id)
      self.error(400)
      return

    file_text = test_metadata.GetText()
    json_obj = json.loads(file_text)

    response = []
    json_obj['projectname'] = test_metadata.project

    # TODO(michaelwill): This should really only be returning one item.
    # It returns a list because the WTF legacy API returned a list.
    response.append({'id': test_id, 'json': json.dumps(json_obj)})
    self.response.out.write(json.dumps(response))


class DeleteTest(base.BaseHandler):
  """Deletes a test object."""

  def get(self):
    self.post()

  def post(self):
    test_ids = self.GetRequiredParameter('ids')
    instances = storage.FetchByIds(json.loads(test_ids))
    if instances:
      storage.DeleteMetadata(instances)
    self.response.out.write('delete successfully.')


class UpdateTest(base.BaseHandler):
  """Updates a test object."""

  def post(self):
    test_id = self.GetRequiredParameter('id')
    json = self.GetRequiredParameter('json')
    project = self.GetRequiredParameter('project')
    js_files = self.GetOptionalParameter('jsFiles')

    if js_files:
      js_files = json.loads(js_files)

    test_metadata = storage.FetchById(test_id)
    if not test_metadata:
      self.error(400)
      return

    json_obj = json.loads(json)
    new_test_name = json_obj['name']
    storage_project.UpdateProject(project, {'js_files': js_files})
    test_metadata.Update(project, new_test_name, json)


class SaveTest(base.BaseHandler):
  """Saves a new test object to the storage backend."""

  def post(self):
    json = self.GetRequiredParameter('json')
    project = self.GetRequiredParameter('project')
    js_files = self.GetOptionalParameter('jsFiles')

    if js_files:
      js_files = json.loads(js_files)

    json_obj = json.loads(json)
    new_test_name = json_obj['name']

    if storage.FetchByProjectAndTestName(project, new_test_name):
      raise DuplicatedNameError('The name exists, please provide a new name.')

    storage_project.UpdateProject(project, {'js_files': js_files})
    storage_instance = storage.Save(project, new_test_name, json)

    # TODO(michaelwill): This weird id string is left over from the
    # legacy WTF system.  Change to a proper json response.
    self.response.out.write('id=' + storage_instance.id)


class SaveZipFile(base.BaseHandler):
  """Convert an RPF project's exported tests into a zip file."""

  def post(self):
    """Given a set of files as a json string and saves to db.

    Raises:
<<<<<<< HEAD
      TypeError: Unsupported key type; json.
      OverflowError: Circular reference; json.
      ValueError: Invalid value, out of range; json.
=======
      json.JSONDecodeError: Raised if there was an error parsing the json
        string.
>>>>>>> 580460d9
      zip_util.BadInput: Raised for bad inputs supplied to zip_util functions.
    """
    json_string = self.GetRequiredParameter('json')
    logging.info(json_string)
    key = storage.SaveZipData(json_string)
    self.response.out.write(key)


class GetZipFile(base.BaseHandler):
  """Convert an RPF project's exported tests into a zip file."""
  def get(self):
    self.post()

  def post(self):
    """Returns a zip file based on the given key string."""
    key_string = self.GetRequiredParameter('key')
    logging.info(key_string)

    zip = storage.LoadZipByKeyStr(key_string)
    title, contents = zip_util.JsonStringToZip(zip.json_str)
    zip.delete()
    disposition = 'attachment; filename="' + title + '"'
    self.response.headers['Content-Type'] = 'application/zip'
    self.response.headers['Content-Disposition'] = disposition
    self.response.out.write(contents)


class GetProject(base.BaseHandler):
  """Gets project data and returns it to the requester."""

  def post(self):
    """Given project data, save it to db."""
    name = self.GetRequiredParameter('name')

    metadatas = storage.FetchByProject(name)
    tests = []
    for metadata in metadatas:
      test_data = {
        'test_name': metadata.test_name,
        'test': metadata.test,
        'id': metadata.id
      }
      tests.append(test_data)

    project = storage_project.GetProjectObject(name)
    if project is None:
      # No project entry exists for the given name, but check if there are
      # tests associated with the name.
      if len(tests) > 0:
        # There are tests so create a new project entry for the given name.
        project = storage_project.GetOrInsertProject(name)
        if project is None:
          self.error(400)
          return

    data = {
      'project_details': project,
      'tests': tests
    }

    try:
      self.response.out.write(json.dumps(data))
<<<<<<< HEAD
    except (TypeError, OverflowError, ValueError):
=======
    except json.JSONDecodeError:
>>>>>>> 580460d9
      self.error(400)


class SaveProject(base.BaseHandler):
  """Saves project data."""

  def post(self):
    """Given project data, save it to db."""
    name = self.GetRequiredParameter('name')
    data_string = self.GetRequiredParameter('data')

    try:
      data = json.loads(data_string)
<<<<<<< HEAD
    except (TypeError, OverflowError, ValueError):
=======
    except json.JSONDecodeError:
>>>>>>> 580460d9
      # TODO(jasonstredwick): Change from error codes to an error response.
      self.error(400)
      return

    project = storage_project.UpdateProject(name, data)
    if project is None:
      self.error(400)
    else:
      self.response.out.write('success')


class GetProjectNames(base.BaseHandler):
  """Gets the project names.

  Returns:
    Returns the project names.
  """

  def get(self):
    self.post()

  def post(self):
    """Returns the project names."""
    names = storage_project.GetProjectNames()
    self.response.out.write(json.dumps(names))


app = webapp2.WSGIApplication(
    [('/storage/add_test_metadata', AddPreexistingDocsMetadata),
     ('/storage/getalltestsasjson', GetAllTestNamesAndIds),
     ('/storage/gettestasjson', GetTestAsJson),
     ('/storage/updatetest', UpdateTest),
     ('/storage/addtest', SaveTest),
     ('/storage/savezip', SaveZipFile),
     ('/storage/getzip', GetZipFile),
     ('/storage/deletetest', DeleteTest),
     ('/storage/getproject', GetProject),
     ('/storage/saveproject', SaveProject),
     ('/storage/getprojectnames', GetProjectNames)
    ])
<|MERGE_RESOLUTION|>--- conflicted
+++ resolved
@@ -25,10 +25,7 @@
 
 import logging
 import json
-<<<<<<< HEAD
-=======
 import webapp2
->>>>>>> 580460d9
 
 from handlers import base
 from models import storage
@@ -181,14 +178,9 @@
     """Given a set of files as a json string and saves to db.
 
     Raises:
-<<<<<<< HEAD
       TypeError: Unsupported key type; json.
       OverflowError: Circular reference; json.
       ValueError: Invalid value, out of range; json.
-=======
-      json.JSONDecodeError: Raised if there was an error parsing the json
-        string.
->>>>>>> 580460d9
       zip_util.BadInput: Raised for bad inputs supplied to zip_util functions.
     """
     json_string = self.GetRequiredParameter('json')
@@ -251,11 +243,7 @@
 
     try:
       self.response.out.write(json.dumps(data))
-<<<<<<< HEAD
     except (TypeError, OverflowError, ValueError):
-=======
-    except json.JSONDecodeError:
->>>>>>> 580460d9
       self.error(400)
 
 
@@ -269,11 +257,7 @@
 
     try:
       data = json.loads(data_string)
-<<<<<<< HEAD
     except (TypeError, OverflowError, ValueError):
-=======
-    except json.JSONDecodeError:
->>>>>>> 580460d9
       # TODO(jasonstredwick): Change from error codes to an error response.
       self.error(400)
       return
@@ -313,4 +297,4 @@
      ('/storage/getproject', GetProject),
      ('/storage/saveproject', SaveProject),
      ('/storage/getprojectnames', GetProjectNames)
-    ])
+    ])