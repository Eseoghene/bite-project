--- conflicted
+++ resolved
@@ -25,10 +25,7 @@
 import gdata.client
 import gdata.gauth
 import json
-<<<<<<< HEAD
-=======
 import webapp2
->>>>>>> 580460d9
 
 from google.appengine.api import users
 
@@ -133,4 +130,4 @@
     [('/check_login_status', CheckLoginStatus),
      ('/check_gdata_login_status', CheckGdataLoginStatus),
      ('/gdata_session_token_saver', SessionTokenSaver),
-    ])
+    ])