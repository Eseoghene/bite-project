# Copyright 2011 Google Inc. All Rights Reserved.
#
# Licensed under the Apache License, Version 2.0 (the "License");
# you may not use this file except in compliance with the License.
# You may obtain a copy of the License at
#
#     http://www.apache.org/licenses/LICENSE-2.0
#
# Unless required by applicable law or agreed to in writing, software
# distributed under the License is distributed on an "AS IS" BASIS,
# WITHOUT WARRANTIES OR CONDITIONS OF ANY KIND, either express or implied.
# See the License for the specific language governing permissions and
# limitations under the License.

"""Handles conversion of data into a string representing a zip file."""

__author__ = 'jasonstredwick@google.com (Jason Stredwick)'

import StringIO
import zipfile
import json


class BadInput(Exception):
  """Thrown for bad function input."""


def JsonStringToZip(data):
  """A utility that takes a json string and converts it into a zip file string.

  Parses the given json string into an object and sends it to the conversion
  function to generate a string form of a zip file.

  Args:
    data: A string hold a json representation of the data to be zipped.

  Returns:
    A tuple of (zip file title, zip file embedded in a string).

  Raises:
    BadInput: Raised by ObjToZip.
<<<<<<< HEAD
  """
  try:
    obj = json.loads(data)
  except (ValueError, OverflowError, TypeError):
=======
    json.JSONDecodeError: An error that occurs while converting the data
      into an object.
  """
  try:
    obj = json.loads(data)
  except TypeError:
>>>>>>> 580460d9
    raise BadInput('Invalid data received.')

  return ObjToZip(obj)


def ObjToZip(data):
  """Convert an object of file related information into a zip file.

  Args:
    data: An object containing the information related to the files to be
      zipped.  The format is {'title': string, 'files': {filename: contents} }
      where filename and contents are strings.  Title is required, but files
      is optional.  Files can also be an empty object.

  Returns:
    A tuple of (zip file title, zip file embedded in a string).

  Raises:
    BadInput: Raised if data is not a valid object or has an incorrect
      structure.
  """
  # Process archive title; i.e. archive file name.
  files = None
  title = 'untitled.zip'

  try:
    # Throws exception if data is not an object.
    if 'title' in data:
      title = data['title'] or title

    # This will raise and exception if title is not a string.
    if not title.endswith('.zip'):
      title += '.zip'

    # Throws exception if data is not an object.
    if 'files' in data:
      # Throws exception if data['files'] is not iteratable.
      files = data['files'].iteritems()

  except Exception:
    raise BadInput('Invalid data received.')

  # Create zip file.
  output = StringIO.StringIO()
  zip_file = zipfile.ZipFile(output, 'w')
  if files:
    # Add each file in data['files'] to the zip file where filename (n) is
    # mapped to the file content string (s) within the archive.
    # Note: n and c must be converted or UnicodeError will be raised.
    [zip_file.writestr(n.encode('utf-8'), c.encode('utf-8')) for n, c in files]
  zip_file.close()

  return (title, output.getvalue())
<|MERGE_RESOLUTION|>--- conflicted
+++ resolved
@@ -39,19 +39,10 @@
 
   Raises:
     BadInput: Raised by ObjToZip.
-<<<<<<< HEAD
   """
   try:
     obj = json.loads(data)
   except (ValueError, OverflowError, TypeError):
-=======
-    json.JSONDecodeError: An error that occurs while converting the data
-      into an object.
-  """
-  try:
-    obj = json.loads(data)
-  except TypeError:
->>>>>>> 580460d9
     raise BadInput('Invalid data received.')
 
   return ObjToZip(obj)
@@ -104,4 +95,4 @@
     [zip_file.writestr(n.encode('utf-8'), c.encode('utf-8')) for n, c in files]
   zip_file.close()
 
-  return (title, output.getvalue())
+  return (title, output.getvalue())