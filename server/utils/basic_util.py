--- conflicted
+++ resolved
@@ -23,14 +23,6 @@
 import json
 import logging
 import urllib2
-<<<<<<< HEAD
-#Import not at top
-#pylint: disable-msg=C6204
-#Unused argument
-#pylint: disable-msg=W0613
-import json
-from bite_exceptions import basic_exception
-=======
 
 
 class Error(Exception):
@@ -44,7 +36,6 @@
 class DumpingJsonError(Error):
   """Exception encountered while dumping a Json object."""
 
->>>>>>> 580460d9
 
 def ParseJsonStr(json_str):
   """Parses a Json string."""
@@ -133,4 +124,4 @@
     if nav['name'] == name:
       nav['selected'] = True
       break
-  main_nav['name'] = name
+  main_nav['name'] = name