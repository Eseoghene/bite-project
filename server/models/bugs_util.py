--- conflicted
+++ resolved
@@ -97,10 +97,6 @@
   Returns:
     Str of the url to the profile of the user.
   """
-<<<<<<< HEAD
-=======
-  # Using else as a catch-all to default to issue tracker.
->>>>>>> 7a4f91d1
   user_link = ''
   if email and provider == Provider.ISSUETRACKER:
     user_link = 'http://code.google.com/u/' + email.split('@')[0]
