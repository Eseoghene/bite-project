--- conflicted
+++ resolved
@@ -85,11 +85,7 @@
 
   try:
     return json.dumps(obj)
-<<<<<<< HEAD
   except (TypeError, OverflowError, ValueError):
-=======
-  except json.JSONDecodeError:
->>>>>>> 580460d9
     return None
 
 
@@ -194,4 +190,4 @@
   """Removes the files associated with the given project."""
   js_files = project.jsfile_set.get()
   if js_files:
-    db.delete(js_files)
+    db.delete(js_files)