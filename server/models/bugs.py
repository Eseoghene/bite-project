# Copyright 2010 Google Inc. All Rights Reserved.
#
# Licensed under the Apache License, Version 2.0 (the "License");
# you may not use this file except in compliance with the License.
# You may obtain a copy of the License at
#
#     http://www.apache.org/licenses/LICENSE-2.0
#
# Unless required by applicable law or agreed to in writing, software
# distributed under the License is distributed on an "AS IS" BASIS,
# WITHOUT WARRANTIES OR CONDITIONS OF ANY KIND, either express or implied.
# See the License for the specific language governing permissions and
# limitations under the License.

"""Model for bug data.

Bug is a model for crawled bug information stored in AppEngine's Datastore.
"""

__author__ = 'alexto@google.com (Alexis O. Torres)'

import json
<<<<<<< HEAD

=======
import logging
>>>>>>> 580460d9
from google.appengine.ext import db

from models import bugs_util
from models import test_cycle
from utils import encoding_util
from utils import url_util


class InvalidProvider(Exception):
  """Thrown when the caller uses an invalid bug provider."""
  pass


class Bug(db.Model):
  """Models a Bug stored in AppEngine's Datastore.

  After crawling the bug information, relevant bug data is stored in the Bug
  model and one or more association is created in the UrlToBugMap model.

  The bug data stored is normalized to contain some basic fields
  (eg. id, title, domain, etc.), to facilitate its retrieval.

  Attributes:
    bug_id: The ID of the bug in the source (original) bug database.
    title: The bug's title.
    summary: The bug's summary.
    priority: The bug's priority.
    project: Name of the project this bug is associated with.
    provider: Source provider of the bug information.
    author: The user who first reported tihs bug.
    author_url: URL to the profile of the bug's author
    status: Status of the bug (eg. active, fixed, closed) when it
        was crawled.
    details_link: Link to the bug details on the original source.
    reported_on: The date the bug was first opened.
    last_update: Date the bug was last updated in the original bug database.
    last_updater: The last user to update the bug.
    last_updater_url: URL to the profile of the last user to update the bug.
    target_element: When specified, describes an element on the page the bug
         is associated with.
    screenshot: Url to an associated screenshot.
    has_screenshot: Whether a screenshot is attached.
    has_recording: True, if the bug has recorded script attached.
    recording_link: Link to recorded script.
  """
  bug_id = db.StringProperty(required=False)
  title = db.StringProperty(required=True)
  summary = db.TextProperty(required=False)
  priority = db.StringProperty(required=False, default='2')
  project = db.StringProperty(required=True)
  provider = db.StringProperty(required=False)
  author = db.StringProperty(required=False)
  author_id = db.StringProperty(required=False)
  author_url = db.StringProperty(required=False, default='')
  status = db.StringProperty(required=True)
  state = db.StringProperty(required=True,
                            choices=(bugs_util.ACTIVE,
                                     bugs_util.RESOLVED,
                                     bugs_util.CLOSED,
                                     bugs_util.UNKNOWN))
  details_link = db.StringProperty(required=False)
  reported_on = db.StringProperty(required=False)
  last_update = db.StringProperty(required=True)
  last_updater = db.StringProperty(required=False)
  last_updater_url = db.StringProperty(required=False, default='')
  has_target_element = db.BooleanProperty(required=False, default=False)
  target_element = db.TextProperty(required=False)
  has_screenshot = db.BooleanProperty(required=False, default=False)
  screenshot = db.StringProperty(required=False, default='')
  has_recording = db.BooleanProperty(required=False, default=False)
  recording_link = db.TextProperty(required=False, default='')

  # Tracks when an entry is added and modified.
  added = db.DateTimeProperty(required=False, auto_now_add=True)
  modified = db.DateTimeProperty(required=False, auto_now=True)
  
  # Test cycle is the differentiates various test runs.
  test_cycle = db.ReferenceProperty(reference_class=test_cycle.TestCycle,
                                    collection_name='testcycle_bugs')
  expected = db.TextProperty(required=False)
  result = db.TextProperty(required=False)


class BugEncoder(json.JSONEncoder):
  """Encoder that knows how to encode Bugs objects."""

  # Disable 'Invalid method name' lint error.
  # pylint: disable-msg=C6409
  def default(self, obj):
    """Overrides the default JSONEncoder.

    Args:
      obj: Object to serialize.

    Returns:
      A serializable representation of the Object.
    """
    if isinstance(obj, Bug):
      return {'key': obj.key().id(),
              'id': obj.bug_id,
              'title': obj.title,
              'summary': obj.summary,
              'priority': obj.priority,
              'project': obj.project,
              'provider': obj.provider,
              'status': obj.status,
              'author': obj.author,
              'author_url': obj.author_url,
              'state': obj.state,
              'details_link': obj.details_link,
              'reported_on': obj.reported_on,
              'last_update': obj.last_update,
              'last_updater': obj.last_updater,
              'last_updater_url': obj.last_updater_url,
              'target_element': obj.target_element,
              'has_target_element': obj.has_target_element,
              'screenshot': obj.screenshot,
              'has_screenshot': obj.has_screenshot,
              'has_recording': obj.has_recording,
              'recording_link': obj.recording_link}
    else:
      return json.JSONEncoder.default(self, obj)


def Store(bug_id, title, summary, priority, project, provider, status, author, author_id,
          details_link, reported_on, last_update, last_updater,
          target_element='', screenshot='', recording_link='',
          cycle=None, expected=None, result=None):

  """Creates or updates a bug into the Datastore.

  Creates a bug with the given properties into the datastore. If there is
  already a bug that shares the same bug_id and project name, the bug
  information is simply updated.

  Args:
    bug_id: The ID of the bug in the source (original) bug database.
    title: The bug's title.
    summary: The bug's summary.
    priority: The bug's priority.
    project: Name of the project this bug is associated with.
    provider: Source provider of the bug information.
    status: Status of the bug (eg. Active, Fixed, Closed) when it
        was crawled.
    author: The author of the bug.
    details_link: Link to the bug details on the original source.
    reported_on: The date the bug was first opened.
    last_update: Date the bug was last updated in the original bug
        database.
    last_updater: The last user to update the bug.
    target_element: Optional str describing a specific element on the page
        the bug is associated with.
    screenshot: Optional str url to an associated screenshot.
    recording_link: Optional link to recorded steps.

  Returns:
    The newly created entry.
  """
  logging.info('Status: %s', status)
  status = status.lower()
  state = bugs_util.StateFromStatus(status, provider)
  last_updater_url = bugs_util.GetUserLink(provider, last_updater)
  bug = None

  if bug_id:
    # Check if bug is already in the cache, in which case, we just update it.
    bug = GetBug(bug_id, project, provider)

  title = encoding_util.EncodeToAscii(title)
  summary = encoding_util.EncodeToAscii(summary)
  expected = encoding_util.EncodeToAscii(expected)
  result = encoding_util.EncodeToAscii(result)
  author = encoding_util.EncodeToAscii(author)
  if bug:
    bug.title = title
    bug.summary = summary
    bug.priority = priority
    bug.status = status
    bug.state = state
    bug.details_link = details_link
    bug.last_update = last_update
    bug.last_updater = last_updater
    bug.last_updater_url = last_updater_url
    bug.target_element = target_element
    bug.has_target_element = bool(target_element)
    bug.screenshot = screenshot
    bug.has_screenshot = bool(screenshot)
    bug.test_cycle = cycle
    bug.expected = expected
    bug.result = result
  else:
    bug = Bug(bug_id=bug_id,
              title=title,
              summary=summary,
              priority=priority,
              project=project,
              provider=provider,
              status=status,
              author=author,
              author_id=author_id,
              author_url=bugs_util.GetUserLink(provider, author),
              state=state,
              details_link=details_link,
              reported_on=reported_on,
              last_update=last_update,
              last_updater=last_updater,
              last_updater_url=last_updater_url,
              target_element=target_element,
              has_target_element=bool(target_element),
              screenshot=screenshot,
              has_screenshot=bool(screenshot),
              recording_link=recording_link,
              has_recording=bool(recording_link),
              test_cycle=cycle,
              expected=expected,
              result=result)
  bug.put()
  return bug


def GetBugsById(bug_id, project=None, provider=None,
                query_method=Bug.all, limit=1000):
  """Retrieves a list of bugs from the datastore based on ID.

  Args:
    bug_id: The Id of the bug to retrieve.
    project: The project of the bug.
    provider: The provider of the bug.
    query_method: The method that returns instance of db.Query(Bug).
    limit: The maximum number of results to return.

  Returns:
    A list of bugs matching the ID passed in.
  """
  query = query_method()
  query.filter('bug_id =', bug_id)
  if project:
    query.filter('project =', project)
  if provider:
    query.filter('provider =', provider)
  return query.fetch(limit=limit)


def GetBug(bug_id, project, provider, keys_only=False):
  """Retrieves a bug from either memcache or the Datastore.

  Args:
    bug_id: Id of bug to retrieve.
    project: Project of bug in question.
    provider: Source provider of the bug information.
    keys_only: Whether the query should return full entities or just keys.

  Returns:
    Bug object if one exists with the specified id and project
    combination or None.
  """
  query = Bugs.all(keys_only=keys_only).filter('bug_id =', bug_id)
  return query.filter('project =', project).provider('provider =', provider).get()


def GetBugByKey(key_name):
  """Retrieves a bug from the Datastore.

  Args:
    key_name: The key name of the bug.

  Returns:
    Bug object with the given key_name or None.
  """
  return Bug.get_by_id(int(key_name))


def UpdateTargetElement(key_name, target_element):
  """Update the target element information on the specified bug.

  Args:
    key_name: Key name of the bug to update.
    target_element: Str describing a specific element on the page
        the bug is associated with.

  Returns:
    Bug object with the updated target_element information.
  """
  bug = GetBugByKey(key_name)
  bug.target_element = target_element
  bug.has_target_element = bool(target_element)
  bug.put()
  return bug


def UpdateRecording(key_name, recording_link):
  """Update the specified bug with the link to recorded steps.

  Args:
    key_name: Key name of the bug to update.
    recording_link: Link to recorded steps.

  Returns:
    Bug object with the updated recording link.
  """
  bug = GetBugByKey(key_name)
  bug.recording_link = recording_link
  bug.has_recording = bool(recording_link)
  bug.put()
  return bug


def UpdateStatus(key_name, status):
  """Update the status/state of the specified bug.

  Args:
    key_name: Key name of the bug to update.
    status: A string containing the new status of the bug.

  Returns:
    Bug object with the updated target_element information.
  """
  bug = GetBugByKey(key_name)
  bug.status = status
  bug.state = bugs_util.StateFromStatus(status, bug.provider)
  bug.put()
  return bug


def JsonEncode(bugs):
  """JSON encode the given bugs list.

  Args:
    bugs: A list of Bugs.

  Returns:
    JSON encoded str representation of the list.
  """
<<<<<<< HEAD
  return json.dumps(bugs, cls=BugEncoder)
=======
  return json.dumps(bugs, cls=BugEncoder)
>>>>>>> 580460d9
<|MERGE_RESOLUTION|>--- conflicted
+++ resolved
@@ -20,11 +20,7 @@
 __author__ = 'alexto@google.com (Alexis O. Torres)'
 
 import json
-<<<<<<< HEAD
-
-=======
 import logging
->>>>>>> 580460d9
 from google.appengine.ext import db
 
 from models import bugs_util
@@ -358,8 +354,4 @@
   Returns:
     JSON encoded str representation of the list.
   """
-<<<<<<< HEAD
-  return json.dumps(bugs, cls=BugEncoder)
-=======
-  return json.dumps(bugs, cls=BugEncoder)
->>>>>>> 580460d9
+  return json.dumps(bugs, cls=BugEncoder)