--- conflicted
+++ resolved
@@ -23,10 +23,6 @@
 import json
 import logging
 import re
-<<<<<<< HEAD
-import json
-=======
->>>>>>> 580460d9
 import uuid
 from google.appengine.ext import db
 from googledocs import docs_gateway
@@ -281,4 +277,4 @@
 
 def GetUniqueId():
   """Returns a unique 128 bit identifier as a string."""
-  return str(uuid.uuid4())
+  return str(uuid.uuid4())